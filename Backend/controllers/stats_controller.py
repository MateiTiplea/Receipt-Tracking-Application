from fastapi import APIRouter, HTTPException, Response, Query
from matplotlib.ticker import MaxNLocator

from Backend.firebase_config import client
from google.cloud import bigquery
from io import BytesIO
from openpyxl import Workbook
from openpyxl.utils.dataframe import dataframe_to_rows
from openpyxl.drawing.image import Image as XLImage
import pandas as pd
import matplotlib.pyplot as plt

stats_router = APIRouter(prefix="/api/v1/stats", tags=["Statistics"])


@stats_router.get("/top-stores")
def get_top_stores():
    query = """
        SELECT
          JSON_VALUE(data, '$.store_name') AS store_name,
          COUNT(*) AS total_bonuri,
          SUM(CAST(JSON_VALUE(data, '$.total_amount') AS FLOAT64)) AS total_cheltuit
        FROM `receipt-tracking-application.receipts_info.receipts_raw_latest`
        GROUP BY store_name
        ORDER BY total_cheltuit DESC
        LIMIT 5
    """
    try:
        result = client.query(query).result()
        return [
            {
                "store_name": row.store_name,
                "bonuri": row.total_bonuri,
                "total_cheltuit": row.total_cheltuit
            } for row in result
        ]
    except Exception as e:
        raise HTTPException(status_code=500, detail=f"Eroare BigQuery: {e}")


@stats_router.get("/CRUD-operations-distribution")
def get_operation_counts():
    query = """
    SELECT 
      operation,
      COUNT(*) AS count
    FROM `receipt-tracking-application.receipts_info.receipts_raw_changelog`
    GROUP BY operation
    ORDER BY count DESC
    """

    try:
        results = client.query(query).result()
        return [{"operation": row.operation, "count": row.count} for row in results]
    except Exception as e:
        raise HTTPException(status_code=500, detail=f"Eroare BigQuery: {e}")


@stats_router.get("/users-spendings")
def get_top_users():
    query = """
    SELECT 
      JSON_VALUE(data, '$.user_uid') AS user_uid,
      SUM(CAST(JSON_VALUE(data, '$.total_amount') AS FLOAT64)) AS total_spent
    FROM `receipt-tracking-application.receipts_info.receipts_raw_latest`
    GROUP BY user_uid
    ORDER BY total_spent DESC
    """

    try:
        results = client.query(query).result()
        rows = [
            {
                "user_uid": row.user_uid,
                "total_spent": row.total_spent
            }
            for row in results
        ]
        return rows
    except Exception as e:
        raise HTTPException(status_code=500, detail=f"Eroare BigQuery: {e}")


@stats_router.get("/change-log-info")
def get_change_log():
    query = """
    SELECT *
    FROM `receipt-tracking-application.receipts_info.receipts_raw_changelog`
    ORDER BY timestamp DESC
    """

    try:
        results = client.query(query).result()
        rows = [dict(row.items()) for row in results]
        return rows
    except Exception as e:
        raise HTTPException(status_code=500, detail=f"Eroare BigQuery: {e}")


@stats_router.get("/export-excel")
def export_excel_for_user(uid: str = Query(..., description="UID-ul utilizatorului")):
    # Query 1: Get receipt details
    receipts_query = """
    SELECT
      JSON_VALUE(data, '$.store_name') AS store_name,
      CAST(JSON_VALUE(data, '$.total_amount') AS FLOAT64) AS total_amount,
      JSON_VALUE(data, '$.date') AS date
    FROM `receipt-tracking-application.receipts_info.receipts_raw_latest`
    WHERE JSON_VALUE(data, '$.user_uid') = @uid
    ORDER BY date DESC
    """

    # Query 2: Get category spending data
    categories_query = """
    SELECT
      category,
      SUM(CAST(JSON_VALUE(data, '$.total_amount') AS FLOAT64)) AS total_spent
    FROM `receipt-tracking-application.receipts_info.receipts_raw_latest`,
    UNNEST(JSON_VALUE_ARRAY(data, '$.categories')) AS category
    WHERE JSON_VALUE(data, '$.user_uid') = @uid
    GROUP BY category
    ORDER BY total_spent DESC
    """

    # Execute first query for receipts
    job_config = bigquery.QueryJobConfig(
        query_parameters=[bigquery.ScalarQueryParameter("uid", "STRING", uid)]
    )
    receipts_job = client.query(receipts_query, job_config=job_config)
    receipts_results = receipts_job.result()
    receipts_rows = list(receipts_results)

    if not receipts_rows:
        raise HTTPException(status_code=404, detail="Nu s-au găsit bonuri pentru acest utilizator.")

    # Execute second query for categories
    categories_job = client.query(categories_query, job_config=job_config)
    categories_results = categories_job.result()
    categories_rows = list(categories_results)

    # Create DataFrames
    df_receipts = pd.DataFrame([dict(r.items()) for r in receipts_rows])
    df_receipts["date"] = pd.to_datetime(df_receipts["date"])
    total_spent = df_receipts["total_amount"].sum()

    # Get top stores data (from original first method)
    top_stores = df_receipts["store_name"].value_counts().reset_index()
    top_stores.columns = ["store_name", "num_receipts"]

<<<<<<< HEAD
    if categories_rows:
        df_categories = pd.DataFrame([dict(r.items()) for r in categories_rows])
    else:
        # Create empty DataFrame if no categories found
        df_categories = pd.DataFrame(columns=["category", "total_spent"])
=======
    plt.figure(figsize=(6, 4))
    plt.bar(top_stores["store_name"], top_stores["num_receipts"])
    plt.xticks(rotation=45, ha='right')
    plt.gca().yaxis.set_major_locator(MaxNLocator(integer=True))
    plt.title("Cele mai frecventate magazine")
    plt.tight_layout()
    img_buffer = BytesIO()
    plt.savefig(img_buffer, format='png')
    img_buffer.seek(0)
>>>>>>> c5920086

    # Create Excel workbook
    wb = Workbook()

    # First tab: Receipts list
    ws_bonuri = wb.active
    ws_bonuri.title = "Bonuri"

    # Add receipt data
    for r in dataframe_to_rows(df_receipts, index=False, header=True):
        ws_bonuri.append(r)

    # Format date column
    for row in ws_bonuri.iter_rows(min_row=2, min_col=3, max_col=3):
        for cell in row:
            cell.number_format = "DD-MM-YYYY"

    # Second tab: Store frequency with bar chart
    ws_stores = wb.create_sheet(title="Magazine")
    ws_stores.append(["Total cheltuit (RON)", round(total_spent, 2)])
    ws_stores.append([])
    ws_stores.append(["Top magazine", "Nr. bonuri"])

    # Add store frequency data
    for index, row in top_stores.iterrows():
        ws_stores.append([row["store_name"], row["num_receipts"]])

    # Create bar chart for store frequency
    plt.figure(figsize=(6, 4))
    plt.bar(top_stores["store_name"], top_stores["num_receipts"])
    plt.xticks(rotation=45, ha='right')
    plt.title("Cele mai frecventate magazine")
    plt.tight_layout()

    stores_img_buffer = BytesIO()
    plt.savefig(stores_img_buffer, format='png')
    stores_img_buffer.seek(0)

    stores_img = XLImage(stores_img_buffer)
    ws_stores.add_image(stores_img, "E2")

    # Third tab: Categories with pie chart
    ws_categories = wb.create_sheet(title="Categorii")
    ws_categories.append(["Categorie", "Suma totală (RON)"])

    # Add category data
    for index, row in df_categories.iterrows():
        ws_categories.append([row["category"], round(row["total_spent"], 2)])

    # Create pie chart for categories if data exists
    if not df_categories.empty:
        plt.figure(figsize=(6, 6))
        plt.pie(df_categories["total_spent"], labels=df_categories["category"],
                autopct="%1.1f%%", startangle=140)
        plt.title("Distribuția cheltuielilor pe categorii")
        plt.tight_layout()

        categories_img_buffer = BytesIO()
        plt.savefig(categories_img_buffer, format='png')
        categories_img_buffer.seek(0)

        categories_img = XLImage(categories_img_buffer)
        ws_categories.add_image(categories_img, "D2")

    # Save and return Excel file
    excel_buffer = BytesIO()
    wb.save(excel_buffer)
    excel_buffer.seek(0)
    excel_bytes = excel_buffer.getvalue()
    filename = f"raport_{uid}.xlsx"
    headers = {"Content-Disposition": f"attachment; filename={filename}"}

    return Response(
        content=excel_bytes,
        media_type="application/vnd.openxmlformats-officedocument.spreadsheetml.sheet",
        headers=headers
    )<|MERGE_RESOLUTION|>--- conflicted
+++ resolved
@@ -147,23 +147,11 @@
     top_stores = df_receipts["store_name"].value_counts().reset_index()
     top_stores.columns = ["store_name", "num_receipts"]
 
-<<<<<<< HEAD
     if categories_rows:
         df_categories = pd.DataFrame([dict(r.items()) for r in categories_rows])
     else:
         # Create empty DataFrame if no categories found
         df_categories = pd.DataFrame(columns=["category", "total_spent"])
-=======
-    plt.figure(figsize=(6, 4))
-    plt.bar(top_stores["store_name"], top_stores["num_receipts"])
-    plt.xticks(rotation=45, ha='right')
-    plt.gca().yaxis.set_major_locator(MaxNLocator(integer=True))
-    plt.title("Cele mai frecventate magazine")
-    plt.tight_layout()
-    img_buffer = BytesIO()
-    plt.savefig(img_buffer, format='png')
-    img_buffer.seek(0)
->>>>>>> c5920086
 
     # Create Excel workbook
     wb = Workbook()
@@ -195,6 +183,7 @@
     plt.figure(figsize=(6, 4))
     plt.bar(top_stores["store_name"], top_stores["num_receipts"])
     plt.xticks(rotation=45, ha='right')
+    plt.gca().yaxis.set_major_locator(MaxNLocator(integer=True))
     plt.title("Cele mai frecventate magazine")
     plt.tight_layout()
 
